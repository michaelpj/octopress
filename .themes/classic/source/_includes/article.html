--- conflicted
+++ resolved
@@ -4,13 +4,7 @@
     {% unless page.meta == false %}
       <p class="meta">
         {% include post/date.html %}{{ time }}
-<<<<<<< HEAD
          &bull; <a rel="bookmark" href="{{ permalink }}">{{ site.permalink_label }}</a>
-=======
-        {% if site.disqus_short_name and page.comments != false and post.comments != false and site.disqus_show_comment_count == true %}
-         | <a href="{% if index %}{{ root_url }}{{ post.url }}{% endif %}#disqus_thread">Comments</a>
-        {% endif %}
->>>>>>> c9d3b0e2
       </p>
     {% endunless %}
   </header>
@@ -18,7 +12,7 @@
 <div class="entry-content">{{ content }}</div>
 {% if index %}
   <footer>
-    {% if site.disqus_short_name and page.comments != false and site.disqus_show_comment_count == true %}
+    {% if site.disqus_short_name and page.comments != false and post.comments != false and site.disqus_show_comment_count == true %}
     <p><a class="comments-link" href="{% if index %}{{ permalink }}{% endif %}#disqus_thread">View comments &raquo;</a></p>
     {% endif %}
     {% if excerpted != 'false' %}
