--- conflicted
+++ resolved
@@ -4,11 +4,7 @@
 <!--[if (gt IE 8)|(gt IEMobile 7)|!(IEMobile)|!(IE)]><!--><html class="no-js" lang="en"><!--<![endif]-->
 <head>
   <meta charset="utf-8">
-<<<<<<< HEAD
-  <title>{% if page.title %}{{page.title}} « {% endif %}{{site.title}}</title>
-=======
   <title>{% if page.title %}{{page.title}} - {% endif %}{{site.title}}</title>
->>>>>>> 8c0dd58e
   <meta name="author" content="{{site.author}}">
   {% if page.description %}
     <meta name="description" content="{{page.description}}"/>
