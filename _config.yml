# ----------------------- #
#      Main Configs       #
# ----------------------- #

url: http://octopress.org
title: Octopress
subtitle: A blogging framework for hackers.
author: Brandon Mathis
simple_search: http://google.com/search
description:

# Default date format is "ordinal" (resulting in "July 22nd 2007")
# You can customize the format as defined in
# http://www.ruby-doc.org/core-1.9.2/Time.html#method-i-strftime
# Additionally, %o will give you the ordinal representation of the day
date_format: "ordinal"

# RSS / Email (optional) subscription links (change if using something like Feedburner)
subscribe_rss: /atom.xml
subscribe_email:
category_feeds: false
# RSS feeds can list your email address if you like
email: brandon@imathis.com

# ----------------------- #
#    Jekyll & Plugins     #
# ----------------------- #

# If publishing to a subdirectory as in http://site.com/project set 'root: /project'
root: /
permalink: /:year/:month/:day/:title/
source: source
destination: public
plugins: plugins
code_dir: downloads/code
category_dir: blog/categories
category_title_prefix: "Category: "
markdown: rdiscount
pygments: false # Jekyll's default Python Pygments have been replaced by pygments.rb. Set to true to use Albino + Pythong Pygments

paginate: 10          # Posts per page on the blog index
pagination_dir: blog  # Directory base for pagination URLs eg. /blog/page/2/
recent_posts: 5       # Posts in the sidebar Recent Posts section
excerpt_link: "Read on &rarr;"  # "Continue reading" link text at the bottom of excerpted articles
excerpt_in_feed: false # Truncate excerpted articles in the atom feed
permalink_label: "Permalink"
permalink_label_feed: "&#9875; Permalink"
linklog_marker: "&rarr;"
linklog_marker_position: after
linklog_marker_position_feed: after
standard_post_marker:

titlecase: true       # Converts page and post titles to titlecase

<<<<<<< HEAD
# list each of the sidebar modules you want to include, in the order you want them to appear.
# To add custom asides, create files in /source/_includes/custom/asides/ and add them to the list like 'custom/asides/custom_aside_name.html'
default_asides: [asides/recent_posts.html, asides/github.html, asides/twitter.html, asides/delicious.html, asides/pinboard.html, asides/googleplus.html]

# Each layout uses the default asides, but they can have their own asides instead. Simply uncomment the lines below
# and add an array with the asides you want to use.
blog_index_asides: [asides/twitter.html, asides/delicious.html, asides/pinboard.html]
# post_asides:
# page_asides:
=======
# To change the layout's default sidebar Add a new sidebar source/_includes/sidebars/your_sidebar.html
# then make changes below, eg. post_sidebar: your_sidebar.html
blog_index_sidebar: blog_index_default.html
page_sidebar: page_default.html
post_sidebar: post_default.html
>>>>>>> 318e3481

# ----------------------- #
#   3rd Party Settings    #
# ----------------------- #

# Javascript social buttons often generate lots of http requests and may track your viewer's browsing history
# Show respect for privacy and bandwidth with simple links for Twitter, Facebook and Google Plus.
respectfully_social: true

# Github repositories
github_user:
github_repo_count: 0
github_show_profile_link: true
github_skip_forks: true

# Twitter
twitter_user: octopress
twitter_tweet_count: 4
twitter_show_replies: false
twitter_follow_button: true
twitter_show_follower_count: false
twitter_tweet_button: true

# Google +1
google_plus_one: false
google_plus_one_size: medium

# Google Plus Profile
# Hidden: No visible button, just add author information to search results
google_plus_user:
google_plus_hidden: false
google_plus_image_size: 32

# Pinboard
pinboard_user:
pinboard_count: 4

# Delicious
delicious_user:
delicious_count: 3

# Disqus Comments
disqus_short_name:
disqus_show_comment_count: false
disqus_developer: 0

# Google Analytics
google_analytics_tracking_id: UA-10876422-2

# Facebook Like
facebook_like: false<|MERGE_RESOLUTION|>--- conflicted
+++ resolved
@@ -52,23 +52,11 @@
 
 titlecase: true       # Converts page and post titles to titlecase
 
-<<<<<<< HEAD
-# list each of the sidebar modules you want to include, in the order you want them to appear.
-# To add custom asides, create files in /source/_includes/custom/asides/ and add them to the list like 'custom/asides/custom_aside_name.html'
-default_asides: [asides/recent_posts.html, asides/github.html, asides/twitter.html, asides/delicious.html, asides/pinboard.html, asides/googleplus.html]
-
-# Each layout uses the default asides, but they can have their own asides instead. Simply uncomment the lines below
-# and add an array with the asides you want to use.
-blog_index_asides: [asides/twitter.html, asides/delicious.html, asides/pinboard.html]
-# post_asides:
-# page_asides:
-=======
 # To change the layout's default sidebar Add a new sidebar source/_includes/sidebars/your_sidebar.html
 # then make changes below, eg. post_sidebar: your_sidebar.html
 blog_index_sidebar: blog_index_default.html
 page_sidebar: page_default.html
 post_sidebar: post_default.html
->>>>>>> 318e3481
 
 # ----------------------- #
 #   3rd Party Settings    #
