--- conflicted
+++ resolved
@@ -54,18 +54,6 @@
     def initialize(tag_name, markup, tokens)
       @caption = nil
       @url = nil
-<<<<<<< HEAD
-      @lang = nil
-      @start = 1
-      if markup =~ /\s*lang:(\w+)/i
-        @lang = $1
-        markup = markup.sub(/lang:\w+/i,'')
-      end
-      if markup =~ /\s*start:(\d+)/i
-        @start = $1.to_i
-        markup = markup.sub(/\s*start:\d+/i,'')
-      end
-=======
       
       @lang = get_lang(markup)
       markup = replace_lang(markup)
@@ -79,7 +67,6 @@
       @start = get_start(markup)
       markup = replace_start(markup)
 
->>>>>>> b867b087
       if markup =~ CaptionUrlTitle
         @caption = $1
         @url = $2 + $3
@@ -98,11 +85,7 @@
 
     def render(context)
       code = super.strip
-<<<<<<< HEAD
-      code = highlight(code, @lang, {caption: @caption, url: @url, anchor: @anchor, start: @start})
-=======
       code = highlight(code, @lang, {caption: @caption, url: @url, anchor: @anchor, start: @start, marks: @marks, linenos: @linenos})
->>>>>>> b867b087
       code = context['pygments_prefix'] + code if context['pygments_prefix']
       code = code + context['pygments_suffix'] if context['pygments_suffix']
       code
