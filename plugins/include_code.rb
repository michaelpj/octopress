# Title: Include Code Tag for Jekyll
# Author: Brandon Mathis http://brandonmathis.com
# Description: Import files on your filesystem into any blog post as embedded code snippets with syntax highlighting and a download link.
# Configuration: You can set default import path in _config.yml (defaults to code_dir: downloads/code)
#
# Syntax {% include_code path/to/file %}
#
# Example 1:
# {% include_code javascripts/test.js %}
#
# This will import test.js from source/downloads/code/javascripts/test.js
# and output the contents in a syntax highlighted code block inside a figure,
# with a figcaption listing the file name and download link
#
# Example 2:
# You can also include an optional title for the <figcaption>
#
# {% include_code Example 2 javascripts/test.js %}
#
# will output a figcaption with the title: Example 2 (test.js)
#

require './plugins/pygments_code'
require 'pathname'

module Jekyll

  class IncludeCodeTag < Liquid::Tag
    include HighlightCode
    def initialize(tag_name, markup, tokens)
      @title = nil
      @file = nil
<<<<<<< HEAD
      @start = 1
      @end = nil
      if markup.strip =~ /\s*lang:(\w+)/i
        @filetype = $1
        markup = markup.strip.sub(/lang:\w+/i,'')
      end
      if markup =~ /\s*start:(\d+)/i
        @start = $1.to_i
        markup = markup.sub(/\s*start:\d+/i,'')
      end
      if markup =~ /\s*end:(\d+)/i
        @end = $1.to_i
        markup = markup.sub(/\s*end:\d+/i,'')
      end
      if markup =~ /\s*range:(\d+),(\d+)/i
        @start = $1.to_i
        @end = $2.to_i
        markup = markup.sub(/\s*range:\d+,\d+/i,'')
      end
=======

      @lang = get_lang(markup)
      markup = replace_lang(markup)

      @linenos = get_linenos(markup)
      markup = replace_linenos(markup)

      @marks = get_marks(markup)
      markup = replace_marks(markup)
      
      @start = get_start(markup)
      markup = replace_start(markup)

      @end = get_end(markup)
      markup = replace_end(markup)

      range = get_range(markup, @start, @end)
      @start = range[:start]
      @end = range[:start]
      markup = replace_range(markup)

>>>>>>> b867b087
      if markup.strip =~ /(.*)?(\s+|^)(\/*\S+)/i
        @title = $1 || nil
        @file = $3
      end
      super
    end

    def render(context)
      code_dir = (context.registers[:site].config['code_dir'].sub(/^\//,'') || 'downloads/code')
      code_path = (Pathname.new(context.registers[:site].source) + code_dir).expand_path
      file = code_path + @file

      if File.symlink?(code_path)
        return "Code directory '#{code_path}' cannot be a symlink"
      end

      unless file.file?
        return "File #{file} could not be found"
      end

      Dir.chdir(code_path) do
        code = file.read
        length = code.lines.count
        @end ||= length
        return "#{file} is #{length} lines long, cannot begin at line #{@start}" if @start > length
        return "#{file} is #{length} lines long, cannot read beyond line #{@end}" if @end > length
        if @start > 1 or @end < length
          code = code.split(/\n/).slice(@start -1, @end + 1 - @start).join("\n")
        end
<<<<<<< HEAD
        @filetype = file.extname.sub('.','') if @filetype.nil?
        title = @title ? "#{@title} (#{file.basename})" : file.basename
        url = "/#{code_dir}/#{@file}"
        highlight(code, @filetype, {caption: title, url: url, anchor: 'download', start: @start})
=======
        @lang = file.extname.sub('.','') unless @lang
        title = @title ? "#{@title} (#{file.basename})" : file.basename
        url = "/#{code_dir}/#{@file}"
        highlight(code, @lang, {caption: title, url: url, anchor: 'download', start: @start, marks: @marks, linenos: @linenos })
>>>>>>> b867b087
      end
    end
  end

end

Liquid::Template.register_tag('include_code', Jekyll::IncludeCodeTag)<|MERGE_RESOLUTION|>--- conflicted
+++ resolved
@@ -30,27 +30,6 @@
     def initialize(tag_name, markup, tokens)
       @title = nil
       @file = nil
-<<<<<<< HEAD
-      @start = 1
-      @end = nil
-      if markup.strip =~ /\s*lang:(\w+)/i
-        @filetype = $1
-        markup = markup.strip.sub(/lang:\w+/i,'')
-      end
-      if markup =~ /\s*start:(\d+)/i
-        @start = $1.to_i
-        markup = markup.sub(/\s*start:\d+/i,'')
-      end
-      if markup =~ /\s*end:(\d+)/i
-        @end = $1.to_i
-        markup = markup.sub(/\s*end:\d+/i,'')
-      end
-      if markup =~ /\s*range:(\d+),(\d+)/i
-        @start = $1.to_i
-        @end = $2.to_i
-        markup = markup.sub(/\s*range:\d+,\d+/i,'')
-      end
-=======
 
       @lang = get_lang(markup)
       markup = replace_lang(markup)
@@ -72,7 +51,6 @@
       @end = range[:start]
       markup = replace_range(markup)
 
->>>>>>> b867b087
       if markup.strip =~ /(.*)?(\s+|^)(\/*\S+)/i
         @title = $1 || nil
         @file = $3
@@ -102,17 +80,10 @@
         if @start > 1 or @end < length
           code = code.split(/\n/).slice(@start -1, @end + 1 - @start).join("\n")
         end
-<<<<<<< HEAD
-        @filetype = file.extname.sub('.','') if @filetype.nil?
-        title = @title ? "#{@title} (#{file.basename})" : file.basename
-        url = "/#{code_dir}/#{@file}"
-        highlight(code, @filetype, {caption: title, url: url, anchor: 'download', start: @start})
-=======
         @lang = file.extname.sub('.','') unless @lang
         title = @title ? "#{@title} (#{file.basename})" : file.basename
         url = "/#{code_dir}/#{@file}"
         highlight(code, @lang, {caption: title, url: url, anchor: 'download', start: @start, marks: @marks, linenos: @linenos })
->>>>>>> b867b087
       end
     end
   end
