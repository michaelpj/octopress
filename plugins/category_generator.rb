--- conflicted
+++ resolved
@@ -69,11 +69,7 @@
       if self.layouts.key? 'category_index'
         dir = self.config['category_dir'] || 'categories'
         self.categories.keys.each do |category|
-<<<<<<< HEAD
-          self.write_category_index(File.join(dir, UnicodeUtils.nfkd(category).gsub(/[^\x00-\x7F]/, '').gsub(/_|\W/, '-').to_s), category)
-=======
           self.write_category_index(File.join(dir, UnicodeUtils.nfkd(category).gsub(/[^\x00-\x7F]/, '').gsub(/_|\W/, '-').gsub(/-{2,}/, '-').to_s), category)
->>>>>>> 8c0dd58e
         end
 
       # Throw an exception if the layout couldn't be found.
@@ -110,11 +106,7 @@
     def category_links(categories)
       dir = @context.registers[:site].config['category_dir']
       categories = categories.sort!.map do |item|
-<<<<<<< HEAD
-        "<a class='category' href='/#{dir}/#{UnicodeUtils.nfkd(item).gsub(/[^\x00-\x7F]/, '').gsub(/_|\W/, '-').to_s}/'>#{item}</a>"
-=======
         "<a class='category' href='/#{dir}/#{UnicodeUtils.nfkd(item).gsub(/[^\x00-\x7F]/, '').gsub(/_|\W/, '-').gsub(/-{2,}/, '-').to_s}/'>#{item}</a>"
->>>>>>> 8c0dd58e
       end
 
       case categories.length
