require "rubygems"
require "bundler/setup"
require "stringex"

## -- Rsync Deploy config -- ##
# Be sure your public key is listed in your server's ~/.ssh/authorized_keys file
<<<<<<< HEAD
ssh_user       = "mathisweb@octopress.org"
document_root  = "~/octopress.org/"
=======
ssh_user       = "imathis@octopress.org"
document_root  = "~/octopress.org/"
ssh_port       = "22"

>>>>>>> 6de9c296
deploy_default = "rsync"

# This will be configured for you when you run config_deploy
deploy_branch  = "gh-pages"

## -- Misc Configs -- ##

public_dir      = "public"    # compiled site directory
source_dir      = "source"    # source file directory
blog_index_dir  = 'source'    # directory for your blog's index page (if you put your index in source/blog/index.html, set this to 'source/blog')
deploy_dir      = "_deploy"   # deploy directory (for Github pages deployment)
stash_dir       = "_stash"    # directory to stash posts for speedy generation
posts_dir       = "_posts"    # directory for blog files
themes_dir      = ".themes"   # directory for blog files
new_post_ext    = "markdown"  # default new post file extension when using the new_post task
new_page_ext    = "markdown"  # default new page file extension when using the new_page task
server_port     = "4000"      # port for preview server eg. localhost:4000


desc "Initial setup for Octopress: copies the default theme into the path of Jekyll's generator. Rake install defaults to rake install[classic] to install a different theme run rake install[some_theme_name]"
task :install, :theme do |t, args|
  if File.directory?(source_dir) || File.directory?("sass")
    abort("rake aborted!") if ask("A theme is already installed, proceeding will overwrite existing files. Are you sure?", ['y', 'n']) == 'n'
  end
  # copy theme into working Jekyll directories
  theme = args.theme || 'classic'
  puts "## Copying "+theme+" theme into ./#{source_dir} and ./sass"
  mkdir_p source_dir
  cp_r "#{themes_dir}/#{theme}/source/.", source_dir
  mkdir_p "sass"
  cp_r "#{themes_dir}/#{theme}/sass/.", "sass"
  mkdir_p "#{source_dir}/#{posts_dir}"
  mkdir_p public_dir
end

#######################
# Working with Jekyll #
#######################

desc "Generate jekyll site"
task :generate do
  raise "### You haven't set anything up yet. First run `rake install` to set up an Octopress theme." unless File.directory?(source_dir)
  puts "## Generating Site with Jekyll"
  system "jekyll"
end

desc "Watch the site and regenerate when it changes"
task :watch do
  raise "### You haven't set anything up yet. First run `rake install` to set up an Octopress theme." unless File.directory?(source_dir)
  puts "Starting to watch source with Jekyll and Compass."
  jekyllPid = Process.spawn("jekyll --auto")
  compassPid = Process.spawn("compass watch")

  trap("INT") {
    [jekyllPid, compassPid].each { |pid| Process.kill(9, pid) rescue Errno::ESRCH }
    exit 0
  }

  [jekyllPid, compassPid].each { |pid| Process.wait(pid) }
end

desc "preview the site in a web browser"
task :preview do
  raise "### You haven't set anything up yet. First run `rake install` to set up an Octopress theme." unless File.directory?(source_dir)
  puts "Starting to watch source with Jekyll and Compass. Starting Rack on port #{server_port}"
  jekyllPid = Process.spawn("jekyll --auto")
  compassPid = Process.spawn("compass watch")
  rackupPid = Process.spawn("rackup --port #{server_port}")

  trap("INT") {
    [jekyllPid, compassPid, rackupPid].each { |pid| Process.kill(9, pid) rescue Errno::ESRCH }
    exit 0
  }

  [jekyllPid, compassPid, rackupPid].each { |pid| Process.wait(pid) }
end

# usage rake new_post[my-new-post] or rake new_post['my new post'] or rake new_post (defaults to "new-post")
desc "Begin a new post in #{source_dir}/#{posts_dir}"
task :new_post, :title do |t, args|
  raise "### You haven't set anything up yet. First run `rake install` to set up an Octopress theme." unless File.directory?(source_dir)
  require './plugins/titlecase.rb'
  mkdir_p "#{source_dir}/#{posts_dir}"
  args.with_defaults(:title => 'new-post')
  title = args.title
  filename = "#{source_dir}/#{posts_dir}/#{Time.now.strftime('%Y-%m-%d')}-#{title.to_url}.#{new_post_ext}"
  if File.exist?(filename)
    abort("rake aborted!") if ask("#{filename} already exists. Do you want to overwrite?", ['y', 'n']) == 'n'
  end
  puts "Creating new post: #{filename}"
  open(filename, 'w') do |post|
    system "mkdir -p #{source_dir}/#{posts_dir}/";
    post.puts "---"
    post.puts "layout: post"
    post.puts "title: \"#{title.gsub(/&/,'&amp;').titlecase}\""
    post.puts "date: #{Time.now.strftime('%Y-%m-%d %H:%M')}"
    post.puts "comments: true"
    post.puts "categories: "
    post.puts "---"
  end
end

# usage rake new_page[my-new-page] or rake new_page[my-new-page.html] or rake new_page (defaults to "new-page.markdown")
desc "Create a new page in #{source_dir}/(filename)/index.#{new_page_ext}"
task :new_page, :filename do |t, args|
  raise "### You haven't set anything up yet. First run `rake install` to set up an Octopress theme." unless File.directory?(source_dir)
  require './plugins/titlecase.rb'
  args.with_defaults(:filename => 'new-page')
  page_dir = source_dir
  if args.filename =~ /(^.+\/)?([\w_-]+)(\.)?(.+)?/
    page_dir += $4 ? "/#{$1}" : "/#{$1}#{$2}/"
    name = $4 ? $2 : "index"
    extension = $4 || "#{new_page_ext}"
    filename = "#{name}.#{extension}"
    mkdir_p page_dir
    file = page_dir + filename
    if File.exist?(file)
      abort("rake aborted!") if ask("#{file} already exists. Do you want to overwrite?", ['y', 'n']) == 'n'
    end
    puts "Creating new page: #{file}"
    open(file, 'w') do |page|
      page.puts "---"
      page.puts "layout: page"
      page.puts "title: \"#{$2.gsub(/[-_]/, ' ').titlecase}\""
      page.puts "date: #{Time.now.strftime('%Y-%m-%d %H:%M')}"
      page.puts "comments: true"
      page.puts "sharing: true"
      page.puts "footer: true"
      page.puts "---"
    end
  else
    puts "Syntax error: #{args.filename} contains unsupported characters"
  end
end

# usage rake isolate[my-post]
desc "Move all other posts than the one currently being worked on to a temporary stash location (stash) so regenerating the site happens much quicker."
task :isolate, :filename do |t, args|
  stash_dir = "#{source_dir}/#{stash_dir}"
  FileUtils.mkdir(stash_dir) unless File.exist?(stash_dir)
  Dir.glob("#{source_dir}/#{posts_dir}/*.*") do |post|
    FileUtils.mv post, stash_dir unless post.include?(args.filename)
  end
end

desc "Move all stashed posts back into the posts directory, ready for site generation."
task :integrate do
  FileUtils.mv Dir.glob("#{source_dir}/#{stash_dir}/*.*"), "#{source_dir}/#{posts_dir}/"
end

desc "Clean out caches: .pygments-cache, .gist-cache, .sass-cache"
task :clean do
  rm_rf [".pygments-cache/**", ".gist-cache/**", ".sass-cache/**", "source/stylesheets/screen.css"]
end

desc "Move sass to sass.old, install sass theme updates, replace sass/custom with sass.old/custom"
task :update_style, :theme do |t, args|
  theme = args.theme || 'classic'
  if File.directory?("sass.old")
    puts "removed existing sass.old directory"
    rm_r "sass.old", :secure=>true
  end
  mv "sass", "sass.old"
  puts "## Moved styles into sass.old/"
  cp_r "#{themes_dir}/"+theme+"/sass/", "sass"
  cp_r "sass.old/custom/.", "sass/custom"
  puts "## Updated Sass ##"
end

desc "Move source to source.old, install source theme updates, replace source/_includes/navigation.html with source.old's navigation"
task :update_source, :theme do |t, args|
  theme = args.theme || 'classic'
  if File.directory?("#{source_dir}.old")
    puts "## Removed existing #{source_dir}.old directory"
    rm_r "#{source_dir}.old", :secure=>true
  end
  cp_r "#{source_dir}/.", "#{source_dir}.old"
  puts "## Copied #{source_dir} into #{source_dir}.old/"
  cp_r "#{themes_dir}/"+theme+"/source/.", source_dir, :remove_destination=>true
  cp_r "#{source_dir}.old/_includes/custom/.", "#{source_dir}/_includes/custom/", :remove_destination=>true
  mv "#{source_dir}/index.html", "#{blog_index_dir}", :force=>true if blog_index_dir != source_dir
  cp "#{source_dir}.old/index.html", source_dir if blog_index_dir != source_dir
  puts "## Updated #{source_dir} ##"
end

##############
# Deploying  #
##############

desc "Default deploy task"
task :deploy do
  Rake::Task[:copydot].invoke(source_dir, public_dir)
  Rake::Task["#{deploy_default}"].execute
end

desc "Generate website and deploy"
task :gen_deploy => [:integrate, :generate, :deploy] do
end

desc "copy dot files for deployment"
task :copydot, :source, :dest do |t, args|
  exclusions = [".", "..", ".DS_Store"]
  Dir["#{args.source}/**/.*"].each do |file|
    if !File.directory?(file) && !exclusions.include?(File.basename(file))
      cp(file, file.gsub(/#{args.source}/, "#{args.dest}"));
    end
  end
end

desc "Deploy website via rsync"
task :rsync do
  puts "## Deploying website via Rsync"
  ok_failed system("rsync -avze 'ssh -p #{ssh_port}' --delete #{public_dir}/ #{ssh_user}:#{document_root}")
end

desc "deploy public directory to github pages"
multitask :push do
  puts "## Deploying branch to Github Pages "
  (Dir["#{deploy_dir}/*"]).each { |f| rm_rf(f) }
  Rake::Task[:copydot].invoke(public_dir, deploy_dir)
  puts "\n## copying #{public_dir} to #{deploy_dir}"
  system "cp -R #{public_dir}/* #{deploy_dir}"
  cd "#{deploy_dir}" do
    system "git add ."
    system "git add -u"
    puts "\n## Commiting: Site updated at #{Time.now.utc}"
    message = "Site updated at #{Time.now.utc}"
    system "git commit -m \"#{message}\""
    puts "\n## Pushing generated #{deploy_dir} website"
    system "git push origin #{deploy_branch} --force"
    puts "\n## Github Pages deploy complete"
  end
end

desc "Update configurations to support publishing to root or sub directory"
task :set_root_dir, :dir do |t, args|
  puts ">>> !! Please provide a directory, eg. rake config_dir[publishing/subdirectory]" unless args.dir
  if args.dir
    if args.dir == "/"
      dir = ""
    else
      dir = "/" + args.dir.sub(/(\/*)(.+)/, "\\2").sub(/\/$/, '');
    end
    rakefile = IO.read(__FILE__)
    rakefile.sub!(/public_dir(\s*)=(\s*)(["'])[\w\-\/]*["']/, "public_dir\\1=\\2\\3public#{dir}\\3")
    File.open(__FILE__, 'w') do |f|
      f.write rakefile
    end
    compass_config = IO.read('config.rb')
    compass_config.sub!(/http_path(\s*)=(\s*)(["'])[\w\-\/]*["']/, "http_path\\1=\\2\\3#{dir}/\\3")
    compass_config.sub!(/http_images_path(\s*)=(\s*)(["'])[\w\-\/]*["']/, "http_images_path\\1=\\2\\3#{dir}/images\\3")
    compass_config.sub!(/http_fonts_path(\s*)=(\s*)(["'])[\w\-\/]*["']/, "http_fonts_path\\1=\\2\\3#{dir}/fonts\\3")
    compass_config.sub!(/css_dir(\s*)=(\s*)(["'])[\w\-\/]*["']/, "css_dir\\1=\\2\\3public#{dir}/stylesheets\\3")
    File.open('config.rb', 'w') do |f|
      f.write compass_config
    end
    jekyll_config = IO.read('_config.yml')
    jekyll_config.sub!(/^destination:.+$/, "destination: public#{dir}")
    jekyll_config.sub!(/^subscribe_rss:\s*\/.+$/, "subscribe_rss: #{dir}/atom.xml")
    jekyll_config.sub!(/^root:.*$/, "root: /#{dir.sub(/^\//, '')}")
    File.open('_config.yml', 'w') do |f|
      f.write jekyll_config
    end
    rm_rf public_dir
    mkdir_p "#{public_dir}#{dir}"
    puts "## Site's root directory is now '/#{dir.sub(/^\//, '')}' ##"
  end
end

desc "Set up _deploy folder and deploy branch for Github Pages deployment"
task :setup_github_pages do
  repo_url = get_stdin("Enter the read/write url for your repository: ")
  user = repo_url.match(/:([^\/]+)/)[1]
  branch = (repo_url.match(/\/\w+.github.com/).nil?) ? 'gh-pages' : 'master'
  project = (branch == 'gh-pages') ? repo_url.match(/\/([^\.]+)/)[1] : ''
  unless `git remote -v`.match(/origin.+?octopress.git/).nil?
    # If octopress is still the origin remote (from cloning) rename it to octopress
    system "git remote rename origin octopress"
    if branch == 'master'
      # If this is a user/organization pages repository, add the correct origin remote
      # and checkout the source branch for committing changes to the blog source.
      system "git remote add origin #{repo_url}"
      puts "Added remote #{repo_url} as origin"
      system "git config branch.master.remote origin"
      puts "Set origin as default remote"
      system "git branch -m master source"
      puts "Master branch renamed to 'source' for committing your blog source files"
    else
      unless !public_dir.match("#{project}").nil?
        system "rake set_root_dir[#{project}]"
      end
    end
  end
  url = "http://#{user}.github.com"
  url += "/#{project}" unless project == ''
  jekyll_config = IO.read('_config.yml')
  jekyll_config.sub!(/^url:.*$/, "url: #{url}")
  File.open('_config.yml', 'w') do |f|
    f.write jekyll_config
  end
  rm_rf deploy_dir
  mkdir deploy_dir
  cd "#{deploy_dir}" do
    system "git init"
    system "echo 'My Octopress Page is coming soon &hellip;' > index.html"
    system "git add ."
    system "git commit -m \"Octopress init\""
    system "git branch -m gh-pages" unless branch == 'master'
    system "git remote add origin #{repo_url}"
    rakefile = IO.read(__FILE__)
    rakefile.sub!(/deploy_branch(\s*)=(\s*)(["'])[\w-]*["']/, "deploy_branch\\1=\\2\\3#{branch}\\3")
    rakefile.sub!(/deploy_default(\s*)=(\s*)(["'])[\w-]*["']/, "deploy_default\\1=\\2\\3push\\3")
    File.open(__FILE__, 'w') do |f|
      f.write rakefile
    end
  end
  puts "\n---\n## Now you can deploy to #{url} with `rake deploy` ##"
end

def ok_failed(condition)
  if (condition)
    puts "OK"
  else
    puts "FAILED"
  end
end

def get_stdin(message)
  print message
  STDIN.gets.chomp
end

def ask(message, valid_options)
  if valid_options
    answer = get_stdin("#{message} #{valid_options.to_s.gsub(/"/, '').gsub(/, /,'/')} ") while !valid_options.include?(answer)
  else
    answer = get_stdin(message)
  end
  answer
end

desc "list tasks"
task :list do
  puts "Tasks: #{(Rake::Task.tasks - [Rake::Task[:list]]).join(', ')}"
  puts "(type rake -T for more detail)\n\n"
end<|MERGE_RESOLUTION|>--- conflicted
+++ resolved
@@ -4,15 +4,10 @@
 
 ## -- Rsync Deploy config -- ##
 # Be sure your public key is listed in your server's ~/.ssh/authorized_keys file
-<<<<<<< HEAD
-ssh_user       = "mathisweb@octopress.org"
-document_root  = "~/octopress.org/"
-=======
 ssh_user       = "imathis@octopress.org"
 document_root  = "~/octopress.org/"
 ssh_port       = "22"
 
->>>>>>> 6de9c296
 deploy_default = "rsync"
 
 # This will be configured for you when you run config_deploy
