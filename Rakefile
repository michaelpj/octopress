require "rubygems"
require "bundler/setup"

## -- Rsync Deploy config -- ##
# Be sure your public key is listed in your server's ~/.ssh/authorized_keys file
ssh_user       = "mathisweb@octopress.org"
document_root  = "~/octopress.org/"
deploy_default = "rsync"

# This will be configured for you when you run config_deploy
deploy_branch  = "gh-pages"

## -- Misc Configs -- ##

public_dir      = "public"    # compiled site directory
source_dir      = "source"    # source file directory
blog_index_dir  = 'source'    # directory for your blog's index page (if you put your index in source/blog/index.html, set this to 'source/blog')
deploy_dir      = "_deploy"   # deploy directory (for Github pages deployment)
stash_dir       = "_stash"    # directory to stash posts for speedy generation
posts_dir       = "_posts"    # directory for blog files
themes_dir      = ".themes"   # directory for blog files
new_post_ext    = "markdown"  # default new post file extension when using the new_post task
new_page_ext    = "markdown"  # default new page file extension when using the new_page task
server_port     = "4000"      # port for preview server eg. localhost:4000


desc "Initial setup for Octopress: copies the default theme into the path of Jekyll's generator. Rake install defaults to rake install[classic] to install a different theme run rake install[some_theme_name]"
task :install, :theme do |t, args|
  # copy theme into working Jekyll directories
  theme = args.theme || 'classic'
  puts "## Copying "+theme+" theme into ./#{source_dir} and ./sass"
  mkdir_p source_dir
  cp_r "#{themes_dir}/#{theme}/source/.", source_dir
  mkdir_p "sass"
  cp_r "#{themes_dir}/#{theme}/sass/.", "sass"
  mkdir_p "#{source_dir}/#{posts_dir}"
  mkdir_p public_dir
end

#######################
# Working with Jekyll #
#######################

desc "Generate jekyll site"
task :generate do
  raise "### You haven't set anything up yet. First run `rake install` to set up an Octopress theme." unless File.directory?(source_dir)
  puts "## Generating Site with Jekyll"
  system "jekyll"
end

desc "Watch the site and regenerate when it changes"
task :watch do
  raise "### You haven't set anything up yet. First run `rake install` to set up an Octopress theme." unless File.directory?(source_dir)
  puts "Starting to watch source with Jekyll and Compass."
  jekyllPid = spawn("jekyll --auto")
  compassPid = spawn("compass watch")

  trap("INT") {
	Process.kill(9, jekyllPid)
	Process.kill(9, compassPid)
	exit 0
  }

  Process.wait
end

desc "preview the site in a web browser"
task :preview do
  raise "### You haven't set anything up yet. First run `rake install` to set up an Octopress theme." unless File.directory?(source_dir)
  puts "Starting to watch source with Jekyll and Compass. Starting Rack on port #{server_port}"
  jekyllPid = spawn("jekyll --auto")
  compassPid = spawn("compass watch")
  rackupPid = spawn("rackup --port #{server_port}")

  trap("INT") {
	Process.kill(9, jekyllPid)
	Process.kill(9, compassPid)
	Process.kill(9, rackupPid)
	exit 0
  }

  Process.wait
end

# usage rake new_post[my-new-post] or rake new_post['my new post'] or rake new_post (defaults to "new-post")
desc "Begin a new post in #{source_dir}/#{posts_dir}"
task :new_post, :title do |t, args|
  raise "### You haven't set anything up yet. First run `rake install` to set up an Octopress theme." unless File.directory?(source_dir)
  require './plugins/titlecase.rb'
  mkdir_p "#{source_dir}/#{posts_dir}"
  args.with_defaults(:title => 'new-post')
  title = args.title
  filename = "#{source_dir}/#{posts_dir}/#{Time.now.strftime('%Y-%m-%d')}-#{title.downcase.gsub(/&/,'and').gsub(/[,'":\?!\(\)\[\]]/,'').gsub(/[\W\.]/, '-').gsub(/-+$/,'')}.#{new_post_ext}"
  puts "Creating new post: #{filename}"
  open(filename, 'w') do |post|
    system "mkdir -p #{source_dir}/#{posts_dir}/";
    post.puts "---"
    post.puts "layout: post"
    post.puts "title: \"#{title.gsub(/&/,'&amp;').titlecase}\""
    post.puts "date: #{Time.now.strftime('%Y-%m-%d %H:%M')}"
    post.puts "comments: true"
    post.puts "categories: "
    post.puts "---"
  end
end

# usage rake new_page[my-new-page] or rake new_page[my-new-page.html] or rake new_page (defaults to "new-page.markdown")
desc "Create a new page in #{source_dir}/(filename)/index.#{new_page_ext}"
task :new_page, :filename do |t, args|
  raise "### You haven't set anything up yet. First run `rake install` to set up an Octopress theme." unless File.directory?(source_dir)
  require './plugins/titlecase.rb'
  args.with_defaults(:filename => 'new-page')
  page_dir = source_dir
  if args.filename =~ /(^.+\/)?([\w_-]+)(\.)?(.+)?/
    page_dir += $4 ? "/#{$1}" : "/#{$1}#{$2}/"
    name = $4 ? $2 : "index"
    extension = $4 || "#{new_page_ext}"
    filename = "#{name}.#{extension}"
    mkdir_p page_dir
    file = page_dir + filename
    puts "Creating new page: #{file}"
    open(file, 'w') do |page|
      page.puts "---"
      page.puts "layout: page"
      page.puts "title: \"#{$2.gsub(/[-_]/, ' ').titlecase}\""
      page.puts "date: #{Time.now.strftime('%Y-%m-%d %H:%M')}"
      page.puts "comments: true"
      page.puts "sharing: true"
      page.puts "footer: true"
      page.puts "---"
    end
  else
    puts "Syntax error: #{args.filename} contains unsupported characters"
  end
end

# usage rake isolate[my-post]
desc "Move all other posts than the one currently being worked on to a temporary stash location (stash) so regenerating the site happens much quicker."
task :isolate, :filename do |t, args|
  stash_dir = "#{source_dir}/#{stash_dir}"
  FileUtils.mkdir(stash_dir) unless File.exist?(stash_dir)
  Dir.glob("#{source_dir}/#{posts_dir}/*.*") do |post|
    FileUtils.mv post, stash_dir unless post.include?(args.filename)
  end
end

desc "Move all stashed posts back into the posts directory, ready for site generation."
task :integrate do
  FileUtils.mv Dir.glob("#{source_dir}/#{stash_dir}/*.*"), "#{source_dir}/#{posts_dir}/"
end

desc "Clean out caches: _code_cache, _gist_cache, .sass-cache"
task :clean do
  system "rm -rf _code_cache/** _gist_cache/** .sass-cache/** source/stylesheets/screen.css"
end

desc "Move sass to sass.old, install sass theme updates, replace sass/custom with sass.old/custom"
task :update_style, :theme do |t, args|
  theme = args.theme || 'classic'
  if File.directory?("sass.old")
    puts "removed existing sass.old directory"
    system "rm -r sass.old"
  end
  system "mv sass sass.old"
  puts "## Moved styles into sass.old/"
  cp_r "#{themes_dir}/"+theme+"/sass/", "sass"
  cp_r "sass.old/custom/.", "sass/custom"
  puts "## Updated Sass ##"
end

desc "Move source to source.old, install source theme updates, replace source/_includes/navigation.html with source.old's navigation"
task :update_source, :theme do |t, args|
  theme = args.theme || 'classic'
  if File.directory?("#{source_dir}.old")
    puts "removed existing #{source_dir}.old directory"
    system "rm -r #{source_dir}.old"
  end
  system "mv #{source_dir} #{source_dir}.old"
  puts "moved #{source_dir} into #{source_dir}.old/"
  system "mkdir -p #{source_dir}; cp -R #{themes_dir}/"+theme+"/source/. #{source_dir}"
  system "cp -Rn #{source_dir}.old/. #{source_dir}"
  system "cp -Rf #{source_dir}.old/_includes/custom/. #{source_dir}/_includes/custom/"
  system "mv -f #{source_dir}/index.html #{blog_index_dir}" if blog_index_dir != source_dir
  system "cp -f #{source_dir}.old/index.html #{source_dir}" if blog_index_dir != source_dir
  puts "## Updated #{source_dir} ##"
end

##############
# Deploying  #
##############

desc "Default deploy task"
<<<<<<< HEAD
multitask :deploy => [:copydot, "#{deploy_default}"] do
end

desc "copy dot files for deployment"
task :copydot do
   exclusions = [".", "..", ".DS_Store"]
   Dir["#{source_dir}/.*"].each do |file|
     if !File.directory?(file) && !exclusions.include?(file)
       cp(file, "#{public_dir}");
    end
  end
=======
task :deploy => "#{deploy_default}" do
>>>>>>> 49381c9f
end

desc "Deploy website via rsync"
task :rsync do
  puts "## Deploying website via Rsync"
  ok_failed system("rsync -avz --delete #{public_dir}/ #{ssh_user}:#{document_root}")
end

desc "deploy public directory to github pages"
task :push do
  puts "## Deploying branch to Github Pages "
  (Dir["#{deploy_dir}/*"]).each { |f| rm_rf(f) }
  system "cp -R #{public_dir}/* #{deploy_dir}"
  puts "\n## copying #{public_dir} to #{deploy_dir}"
  cd "#{deploy_dir}" do
    system "git add ."
    system "git add -u"
    puts "\n## Commiting: Site updated at #{Time.now.utc}"
    message = "Site updated at #{Time.now.utc}"
    system "git commit -m '#{message}'"
    puts "\n## Pushing generated #{deploy_dir} website"
    system "git push origin #{deploy_branch}"
    puts "\n## Github Pages deploy complete"
  end
end

desc "Update configurations to support publishing to root or sub directory"
task :set_root_dir, :dir do |t, args|
  puts ">>> !! Please provide a directory, eg. rake config_dir[publishing/subdirectory]" unless args.dir
  if args.dir
    if args.dir == "/"
      dir = ""
    else
      dir = "/" + args.dir.sub(/(\/*)(.+)/, "\\2").sub(/\/$/, '');
    end
    rakefile = IO.read(__FILE__)
    rakefile.sub!(/public_dir(\s*)=(\s*)(["'])[\w\-\/]*["']/, "public_dir\\1=\\2\\3public#{dir}\\3")
    File.open(__FILE__, 'w') do |f|
      f.write rakefile
    end
    compass_config = IO.read('config.rb')
    compass_config.sub!(/http_path(\s*)=(\s*)(["'])[\w\-\/]*["']/, "http_path\\1=\\2\\3#{dir}/\\3")
    compass_config.sub!(/http_images_path(\s*)=(\s*)(["'])[\w\-\/]*["']/, "http_images_path\\1=\\2\\3#{dir}/images\\3")
    compass_config.sub!(/http_fonts_path(\s*)=(\s*)(["'])[\w\-\/]*["']/, "http_fonts_path\\1=\\2\\3#{dir}/fonts\\3")
    compass_config.sub!(/css_dir(\s*)=(\s*)(["'])[\w\-\/]*["']/, "css_dir\\1=\\2\\3public#{dir}/stylesheets\\3")
    File.open('config.rb', 'w') do |f|
      f.write compass_config
    end
    jekyll_config = IO.read('_config.yml')
    jekyll_config.sub!(/^destination:.+$/, "destination: public#{dir}")
    jekyll_config.sub!(/^subscribe_rss:\s*\/.+$/, "subscribe_rss: #{dir}/atom.xml")
    jekyll_config.sub!(/^root:.*$/, "root: /#{dir.sub(/^\//, '')}")
    File.open('_config.yml', 'w') do |f|
      f.write jekyll_config
    end
    rm_rf public_dir
    mkdir_p "#{public_dir}#{dir}"
    puts "## Site's root directory is now '/#{dir.sub(/^\//, '')}' ##"
  end
end

desc "Setup _deploy folder and deploy branch"
task :config_deploy, :branch do |t, args|
  puts "!! Please provide a deploy branch, eg. rake init_deploy[gh-pages] !!" unless args.branch
  puts "## Creating a clean #{args.branch} branch in ./#{deploy_dir} for Github pages deployment"
  cd "#{deploy_dir}" do
    system "git symbolic-ref HEAD refs/heads/#{args.branch}"
    system "rm .git/index"
    system "git clean -fdx"
    system "echo 'My Octopress Page is coming soon &hellip;' > index.html"
    system "git add ."
    system "git commit -m 'Octopress init'"
    rakefile = IO.read(__FILE__)
    rakefile.sub!(/deploy_branch(\s*)=(\s*)(["'])[\w-]*["']/, "deploy_branch\\1=\\2\\3#{args.branch}\\3")
    rakefile.sub!(/deploy_default(\s*)=(\s*)(["'])[\w-]*["']/, "deploy_default\\1=\\2\\3push\\3")
    File.open(__FILE__, 'w') do |f|
      f.write rakefile
    end
  end
  puts "## Deployment configured. Now you can deploy to the #{args.branch} branch with `rake deploy` ##"
end

def ok_failed(condition)
  if (condition)
    puts "OK"
  else
    puts "FAILED"
  end
end

desc "list tasks"
task :list do
  puts "Tasks: #{(Rake::Task.tasks - [Rake::Task[:list]]).join(', ')}"
  puts "(type rake -T for more detail)\n\n"
end<|MERGE_RESOLUTION|>--- conflicted
+++ resolved
@@ -190,7 +190,6 @@
 ##############
 
 desc "Default deploy task"
-<<<<<<< HEAD
 multitask :deploy => [:copydot, "#{deploy_default}"] do
 end
 
@@ -202,9 +201,6 @@
        cp(file, "#{public_dir}");
     end
   end
-=======
-task :deploy => "#{deploy_default}" do
->>>>>>> 49381c9f
 end
 
 desc "Deploy website via rsync"
