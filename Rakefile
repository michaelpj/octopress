--- conflicted
+++ resolved
@@ -8,13 +8,8 @@
 ssh_port       = "22"
 document_root  = "~/website.com/"
 rsync_delete   = false
-<<<<<<< HEAD
-
 deploy_default = "heroku"
-=======
-rsync_args     = ""  # Any extra arguments to pass to rsync
-deploy_default = "rsync"
->>>>>>> f4f42823
+
 
 # This will be configured for you when you run config_deploy
 
