--- conflicted
+++ resolved
@@ -16,12 +16,6 @@
 gem 'sinatra', '~> 1.3.2'
   
 group :development do
-<<<<<<< HEAD
-    gem 'rb-fsevent', '~> 0.9'
-    gem 'heroku'
-end
-
-=======
   gem 'rake', '~> 0.9'
   gem 'rack', '~> 1.4.1'
   gem 'jekyll', '~> 0.12'
@@ -36,5 +30,4 @@
   gem 'liquid', '~> 2.3.0'
 end
 
-gem 'sinatra', '~> 1.3.5'
->>>>>>> f4f42823
+gem 'sinatra', '~> 1.3.5'